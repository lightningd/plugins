--- conflicted
+++ resolved
@@ -73,19 +73,6 @@
         if not peer["connected"] or not has_feature(peer["features"]):
             continue
         peer_id = peer["id"]
-<<<<<<< HEAD
-=======
-        peer_channel = get_channel(channels, peer_id)
-
-        if peer_channel is None:
-            plugin.log(
-                "No channel found for {peer_id}".format(peer_id=peer_id))
-            continue
-        else:
-            plugin.log("Found channel for {peer_id}: {channel}".format(
-                peer_id=peer_id, channel=peer_channel["short_channel_id"]
-            ))
->>>>>>> 2091b927
 
         res = plugin.rpc.dev_sendcustommsg(peer_id, msg)
         plugin.log("RPC response" + str(res))
